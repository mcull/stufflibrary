--- conflicted
+++ resolved
@@ -27,13 +27,10 @@
     const body = await request.json();
     const email = body?.email as string | undefined;
     const mode = (body?.mode as 'email' | 'link' | undefined) || 'email';
-<<<<<<< HEAD
-=======
     console.log('[api/collections/:id/invite] body', {
       mode,
       hasEmail: !!email,
     });
->>>>>>> f492435d
     const sendEmail = body?.sendEmail !== false; // default true
 
     if (mode !== 'link' && (!email || typeof email !== 'string')) {
@@ -139,11 +136,7 @@
     const perHourLimit =
       (library as any).inviteRateLimitPerHour != null
         ? Number((library as any).inviteRateLimitPerHour)
-<<<<<<< HEAD
-        : 5;
-=======
         : 0;
->>>>>>> f492435d
     const recentInvitations = await db.invitation.count({
       where: {
         senderId: userId,
@@ -191,14 +184,11 @@
     });
 
     const magicLink = `${process.env.NEXTAUTH_URL}/api/invitations/${token}`;
-<<<<<<< HEAD
-=======
     console.log('[api/collections/:id/invite] created token', {
       mode,
       tokenLen: token.length,
       hasNextAuthUrl: !!process.env.NEXTAUTH_URL,
     });
->>>>>>> f492435d
     // Send invitation email (email mode only, or if explicitly requested)
     if (mode === 'email' && sendEmail) {
       try {
