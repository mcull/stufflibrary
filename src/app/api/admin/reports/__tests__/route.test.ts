// Admin reports API tests - temporarily disabled until schema is updated
import { NextRequest } from 'next/server';
import { describe, it, expect, beforeEach, vi, beforeAll } from 'vitest';

<<<<<<< HEAD
// Skip all tests if database environment variables are not available (e.g., in CI)
const skipTests = !process.env.DATABASE_URL;

if (skipTests) {
  describe('/api/admin/reports', () => {
    it('should skip database tests when environment variables are missing', () => {
      console.log('Skipping admin reports tests - DATABASE_URL not available');
      expect(true).toBe(true);
    });
  });
} else {
  // Stub types - prefixed with underscore to indicate they're unused in current implementation
  type _ReportStatus = 'PENDING' | 'REVIEWED' | 'RESOLVED' | 'DISMISSED';
  type _ReportPriority = 'LOW' | 'MEDIUM' | 'HIGH' | 'CRITICAL';
  type _UserReportReason =
    | 'SPAM'
    | 'HARASSMENT'
    | 'INAPPROPRIATE_CONTENT'
    | 'FRAUD'
    | 'OTHER';
=======
// Mock the database configuration before importing anything that uses it
vi.mock('@/lib/db-config', () => ({
  getDatabaseConfig: vi.fn(() => ({
    url: 'postgresql://test:test@localhost:5432/test',
    directUrl: undefined,
    environment: 'test',
    isProduction: false,
    allowDestructiveOperations: true,
  })),
  getDatabaseEnvironment: vi.fn(() => 'test'),
  logDatabaseConfig: vi.fn(),
}));
>>>>>>> 3a6978e4

  // Mock modules before importing
  vi.mock('@/lib/admin-auth');
  vi.mock('@/lib/db');

<<<<<<< HEAD
  describe('/api/admin/reports', () => {
    let requireAdminAuth: ReturnType<typeof vi.fn>;
    let GET: (request: NextRequest) => Promise<Response>;
    let PATCH: (request: NextRequest) => Promise<Response>;

    beforeAll(async () => {
      // Import modules dynamically to avoid environment validation issues
      const adminAuthModule = await import('@/lib/admin-auth');
      const routeModule = await import('../route');

      requireAdminAuth = adminAuthModule.requireAdminAuth as ReturnType<
        typeof vi.fn
      >;
      GET = routeModule.GET;
      PATCH = routeModule.PATCH;
    });
=======
import { requireAdminAuth } from '@/lib/admin-auth';

import { GET, PATCH } from '../route';

describe('/api/admin/reports', () => {
  beforeEach(() => {
    vi.clearAllMocks();
  });

  describe('GET', () => {
    it('returns empty reports until schema is implemented', async () => {
      vi.mocked(requireAdminAuth).mockResolvedValue(undefined as never);

      const request = new NextRequest(
        'http://localhost:3000/api/admin/reports'
      );
      const response = await GET(request);
      const data = await response.json();
>>>>>>> 3a6978e4

    beforeEach(() => {
      vi.clearAllMocks();
    });

    describe('GET', () => {
      it('returns empty reports until schema is implemented', async () => {
        vi.mocked(requireAdminAuth).mockResolvedValue(undefined as never);

<<<<<<< HEAD
        const request = new NextRequest(
          'http://localhost:3000/api/admin/reports'
        );
        const response = await GET(request);
        const data = await response.json();
=======
      const request = new NextRequest(
        'http://localhost:3000/api/admin/reports'
      );
      const response = await GET(request);
>>>>>>> 3a6978e4

        expect(response.status).toBe(200);
        expect(data.reports).toEqual([]);
        expect(data.total).toBe(0);
      });

      it('requires admin authentication', async () => {
        vi.mocked(requireAdminAuth).mockRejectedValue(
          new Error('Unauthorized')
        );

<<<<<<< HEAD
        const request = new NextRequest(
          'http://localhost:3000/api/admin/reports'
        );
        const response = await GET(request);

        expect(response.status).toBe(500);
      });
    });

    describe('PATCH', () => {
      it('returns 501 until schema is implemented', async () => {
        vi.mocked(requireAdminAuth).mockResolvedValue(undefined as never);
=======
  describe('PATCH', () => {
    it('returns 501 until schema is implemented', async () => {
      vi.mocked(requireAdminAuth).mockResolvedValue(undefined as never);

      const request = new NextRequest(
        'http://localhost:3000/api/admin/reports',
        {
          method: 'PATCH',
          body: JSON.stringify({ status: 'REVIEWED' }),
        }
      );

      const response = await PATCH(request);
      const data = await response.json();
>>>>>>> 3a6978e4

        const request = new NextRequest(
          'http://localhost:3000/api/admin/reports',
          {
            method: 'PATCH',
            body: JSON.stringify({ status: 'REVIEWED' }),
          }
        );

        const response = await PATCH(request);
        const data = await response.json();

        expect(response.status).toBe(501);
        expect(data.error).toContain('temporarily disabled');
      });
    });
  });
}<|MERGE_RESOLUTION|>--- conflicted
+++ resolved
@@ -1,29 +1,7 @@
 // Admin reports API tests - temporarily disabled until schema is updated
 import { NextRequest } from 'next/server';
-import { describe, it, expect, beforeEach, vi, beforeAll } from 'vitest';
+import { describe, it, expect, beforeEach, vi } from 'vitest';
 
-<<<<<<< HEAD
-// Skip all tests if database environment variables are not available (e.g., in CI)
-const skipTests = !process.env.DATABASE_URL;
-
-if (skipTests) {
-  describe('/api/admin/reports', () => {
-    it('should skip database tests when environment variables are missing', () => {
-      console.log('Skipping admin reports tests - DATABASE_URL not available');
-      expect(true).toBe(true);
-    });
-  });
-} else {
-  // Stub types - prefixed with underscore to indicate they're unused in current implementation
-  type _ReportStatus = 'PENDING' | 'REVIEWED' | 'RESOLVED' | 'DISMISSED';
-  type _ReportPriority = 'LOW' | 'MEDIUM' | 'HIGH' | 'CRITICAL';
-  type _UserReportReason =
-    | 'SPAM'
-    | 'HARASSMENT'
-    | 'INAPPROPRIATE_CONTENT'
-    | 'FRAUD'
-    | 'OTHER';
-=======
 // Mock the database configuration before importing anything that uses it
 vi.mock('@/lib/db-config', () => ({
   getDatabaseConfig: vi.fn(() => ({
@@ -36,30 +14,10 @@
   getDatabaseEnvironment: vi.fn(() => 'test'),
   logDatabaseConfig: vi.fn(),
 }));
->>>>>>> 3a6978e4
 
-  // Mock modules before importing
-  vi.mock('@/lib/admin-auth');
-  vi.mock('@/lib/db');
+vi.mock('@/lib/admin-auth');
+vi.mock('@/lib/db');
 
-<<<<<<< HEAD
-  describe('/api/admin/reports', () => {
-    let requireAdminAuth: ReturnType<typeof vi.fn>;
-    let GET: (request: NextRequest) => Promise<Response>;
-    let PATCH: (request: NextRequest) => Promise<Response>;
-
-    beforeAll(async () => {
-      // Import modules dynamically to avoid environment validation issues
-      const adminAuthModule = await import('@/lib/admin-auth');
-      const routeModule = await import('../route');
-
-      requireAdminAuth = adminAuthModule.requireAdminAuth as ReturnType<
-        typeof vi.fn
-      >;
-      GET = routeModule.GET;
-      PATCH = routeModule.PATCH;
-    });
-=======
 import { requireAdminAuth } from '@/lib/admin-auth';
 
 import { GET, PATCH } from '../route';
@@ -78,53 +36,24 @@
       );
       const response = await GET(request);
       const data = await response.json();
->>>>>>> 3a6978e4
 
-    beforeEach(() => {
-      vi.clearAllMocks();
+      expect(response.status).toBe(200);
+      expect(data.reports).toEqual([]);
+      expect(data.total).toBe(0);
     });
 
-    describe('GET', () => {
-      it('returns empty reports until schema is implemented', async () => {
-        vi.mocked(requireAdminAuth).mockResolvedValue(undefined as never);
+    it('requires admin authentication', async () => {
+      vi.mocked(requireAdminAuth).mockRejectedValue(new Error('Unauthorized'));
 
-<<<<<<< HEAD
-        const request = new NextRequest(
-          'http://localhost:3000/api/admin/reports'
-        );
-        const response = await GET(request);
-        const data = await response.json();
-=======
       const request = new NextRequest(
         'http://localhost:3000/api/admin/reports'
       );
       const response = await GET(request);
->>>>>>> 3a6978e4
 
-        expect(response.status).toBe(200);
-        expect(data.reports).toEqual([]);
-        expect(data.total).toBe(0);
-      });
+      expect(response.status).toBe(500);
+    });
+  });
 
-      it('requires admin authentication', async () => {
-        vi.mocked(requireAdminAuth).mockRejectedValue(
-          new Error('Unauthorized')
-        );
-
-<<<<<<< HEAD
-        const request = new NextRequest(
-          'http://localhost:3000/api/admin/reports'
-        );
-        const response = await GET(request);
-
-        expect(response.status).toBe(500);
-      });
-    });
-
-    describe('PATCH', () => {
-      it('returns 501 until schema is implemented', async () => {
-        vi.mocked(requireAdminAuth).mockResolvedValue(undefined as never);
-=======
   describe('PATCH', () => {
     it('returns 501 until schema is implemented', async () => {
       vi.mocked(requireAdminAuth).mockResolvedValue(undefined as never);
@@ -139,22 +68,9 @@
 
       const response = await PATCH(request);
       const data = await response.json();
->>>>>>> 3a6978e4
 
-        const request = new NextRequest(
-          'http://localhost:3000/api/admin/reports',
-          {
-            method: 'PATCH',
-            body: JSON.stringify({ status: 'REVIEWED' }),
-          }
-        );
-
-        const response = await PATCH(request);
-        const data = await response.json();
-
-        expect(response.status).toBe(501);
-        expect(data.error).toContain('temporarily disabled');
-      });
+      expect(response.status).toBe(501);
+      expect(data.error).toContain('temporarily disabled');
     });
   });
-}+});