// Admin reports API tests - temporarily disabled until schema is updated
import { NextRequest } from 'next/server';
import { describe, it, expect, beforeEach, vi } from 'vitest';

// Mock the database configuration before importing anything that uses it
vi.mock('@/lib/db-config', () => ({
  getDatabaseConfig: vi.fn(() => ({
    url: 'postgresql://test:test@localhost:5432/test',
    directUrl: undefined,
    environment: 'test',
    isProduction: false,
    allowDestructiveOperations: true,
  })),
  getDatabaseEnvironment: vi.fn(() => 'test'),
  logDatabaseConfig: vi.fn(),
}));

<<<<<<< HEAD
vi.mock('@/lib/admin-auth');
vi.mock('@/lib/db', () => ({
  db: {
    userReport: {
      findMany: vi.fn(),
      count: vi.fn(),
      updateMany: vi.fn(),
    },
  },
}));

import { requireAdminAuth } from '@/lib/admin-auth';
import { db } from '@/lib/db';

import { GET, PATCH } from '../route';

const mockDb = db as unknown as {
  userReport: {
    findMany: ReturnType<typeof vi.fn>;
    count: ReturnType<typeof vi.fn>;
    updateMany: ReturnType<typeof vi.fn>;
  };
};
const mockRequireAdminAuth = requireAdminAuth as ReturnType<typeof vi.fn>;
=======
// Stub types
type ReportStatus = 'PENDING' | 'REVIEWED' | 'RESOLVED' | 'DISMISSED';
type ReportPriority = 'LOW' | 'MEDIUM' | 'HIGH' | 'CRITICAL';
type UserReportReason = 'SPAM' | 'HARASSMENT' | 'INAPPROPRIATE_CONTENT' | 'FRAUD' | 'OTHER';
>>>>>>> 64cbe617

vi.mock('@/lib/admin-auth');
vi.mock('@/lib/db');

describe('/api/admin/reports', () => {
  beforeEach(() => {
    vi.clearAllMocks();
  });

  describe('GET', () => {
    it('returns empty reports until schema is implemented', async () => {
      vi.mocked(requireAdminAuth).mockResolvedValue(undefined as any);

      const request = new NextRequest('http://localhost:3000/api/admin/reports');
      const response = await GET(request);
      const data = await response.json();

      expect(response.status).toBe(200);
      expect(data.reports).toEqual([]);
      expect(data.total).toBe(0);
    });

    it('requires admin authentication', async () => {
      vi.mocked(requireAdminAuth).mockRejectedValue(new Error('Unauthorized'));

      const request = new NextRequest('http://localhost:3000/api/admin/reports');
      const response = await GET(request);

      expect(response.status).toBe(500);
    });
  });

  describe('PATCH', () => {
    it('returns 501 until schema is implemented', async () => {
      vi.mocked(requireAdminAuth).mockResolvedValue(undefined as any);

      const request = new NextRequest('http://localhost:3000/api/admin/reports', {
        method: 'PATCH',
        body: JSON.stringify({ status: 'REVIEWED' })
      });
      
      const response = await PATCH(request);
      const data = await response.json();

      expect(response.status).toBe(501);
      expect(data.error).toContain('temporarily disabled');
    });
  });
});<|MERGE_RESOLUTION|>--- conflicted
+++ resolved
@@ -15,40 +15,12 @@
   logDatabaseConfig: vi.fn(),
 }));
 
-<<<<<<< HEAD
 vi.mock('@/lib/admin-auth');
-vi.mock('@/lib/db', () => ({
-  db: {
-    userReport: {
-      findMany: vi.fn(),
-      count: vi.fn(),
-      updateMany: vi.fn(),
-    },
-  },
-}));
+vi.mock('@/lib/db');
 
 import { requireAdminAuth } from '@/lib/admin-auth';
-import { db } from '@/lib/db';
 
 import { GET, PATCH } from '../route';
-
-const mockDb = db as unknown as {
-  userReport: {
-    findMany: ReturnType<typeof vi.fn>;
-    count: ReturnType<typeof vi.fn>;
-    updateMany: ReturnType<typeof vi.fn>;
-  };
-};
-const mockRequireAdminAuth = requireAdminAuth as ReturnType<typeof vi.fn>;
-=======
-// Stub types
-type ReportStatus = 'PENDING' | 'REVIEWED' | 'RESOLVED' | 'DISMISSED';
-type ReportPriority = 'LOW' | 'MEDIUM' | 'HIGH' | 'CRITICAL';
-type UserReportReason = 'SPAM' | 'HARASSMENT' | 'INAPPROPRIATE_CONTENT' | 'FRAUD' | 'OTHER';
->>>>>>> 64cbe617
-
-vi.mock('@/lib/admin-auth');
-vi.mock('@/lib/db');
 
 describe('/api/admin/reports', () => {
   beforeEach(() => {
@@ -57,9 +29,11 @@
 
   describe('GET', () => {
     it('returns empty reports until schema is implemented', async () => {
-      vi.mocked(requireAdminAuth).mockResolvedValue(undefined as any);
+      vi.mocked(requireAdminAuth).mockResolvedValue(undefined as never);
 
-      const request = new NextRequest('http://localhost:3000/api/admin/reports');
+      const request = new NextRequest(
+        'http://localhost:3000/api/admin/reports'
+      );
       const response = await GET(request);
       const data = await response.json();
 
@@ -71,7 +45,9 @@
     it('requires admin authentication', async () => {
       vi.mocked(requireAdminAuth).mockRejectedValue(new Error('Unauthorized'));
 
-      const request = new NextRequest('http://localhost:3000/api/admin/reports');
+      const request = new NextRequest(
+        'http://localhost:3000/api/admin/reports'
+      );
       const response = await GET(request);
 
       expect(response.status).toBe(500);
@@ -80,13 +56,16 @@
 
   describe('PATCH', () => {
     it('returns 501 until schema is implemented', async () => {
-      vi.mocked(requireAdminAuth).mockResolvedValue(undefined as any);
+      vi.mocked(requireAdminAuth).mockResolvedValue(undefined as never);
 
-      const request = new NextRequest('http://localhost:3000/api/admin/reports', {
-        method: 'PATCH',
-        body: JSON.stringify({ status: 'REVIEWED' })
-      });
-      
+      const request = new NextRequest(
+        'http://localhost:3000/api/admin/reports',
+        {
+          method: 'PATCH',
+          body: JSON.stringify({ status: 'REVIEWED' }),
+        }
+      );
+
       const response = await PATCH(request);
       const data = await response.json();
 
